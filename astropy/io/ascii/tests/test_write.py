--- conflicted
+++ resolved
@@ -548,7 +548,6 @@
     assert out.getvalue().splitlines() == ['col0', 'Hello', 'World']
 
 
-<<<<<<< HEAD
 @pytest.mark.parametrize('names, include_names, exclude_names, formats, issues_warning', [
     (['x', 'y'], ['x', 'y'], ['x'], {'x':'%d', 'y':'%f'}, True),
     (['x', 'y'], ['x', 'y'], ['y'], {'x':'%d'}, False),
@@ -590,7 +589,7 @@
         out = StringIO()
         ascii.write(t, out,formats=formats)
     assert (issues_warning == (len(ASwarn) == 1))
-=======
+
 @pytest.mark.parametrize("fast_writer", [True, False])
 def test_write_quoted_empty_field(fast_writer):
     """
@@ -604,5 +603,4 @@
 
     out = StringIO()
     ascii.write(t, out, fast_writer=fast_writer, delimiter=',')
-    assert out.getvalue().splitlines() == ['col0,col1', 'Hello,', ',']
->>>>>>> 54b550d4
+    assert out.getvalue().splitlines() == ['col0,col1', 'Hello,', ',']